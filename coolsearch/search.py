--- conflicted
+++ resolved
@@ -304,14 +304,9 @@
             on=self.params.keys(),
             how="anti",
         )
-<<<<<<< HEAD
-        if len(grid_new) == 0:
-            print("No new points")
-=======
         # cancel if no points to sample
         if len(grid_new) == 0:
             print("no new points!")
->>>>>>> 32973753
             return
 
         if verbose >= 1:
